local debug = require("logging").debug

local M = {}

-- This variable is a table that maps user IDs to a list of cursors.
-- Each cursor has an URI, an LSP range, an optional name,
-- and, if we already created it, an optional extmark information,
-- (including the buffer number and the extmark id).
-- { user_id => {
--      name: string,
--      cursors: { uri, range, extmark: { bufnr: int, id: int}?}}
--    }
-- }
local user_cursors = {}
local cursor_namespace = vim.api.nvim_create_namespace("Ethersync")
local offset_encoding = "utf-32"
local cursor_timeout_ms = 30 * 1000

-- https://www.reddit.com/r/neovim/comments/152bs5t/unable_to_render_comments_in_the_color_id_like/
vim.api.nvim_create_autocmd("ColorScheme", {
    pattern = "*",
    callback = function()
        vim.api.nvim_set_hl(0, "EthersyncUsername", { fg = "#808080", ctermfg = 12 })
    end,
})
vim.api.nvim_exec_autocmds("ColorScheme", {})

local function is_forward(start_row, end_row, start_col, end_col)
    return (start_row < end_row) or (start_row == end_row and start_col <= end_col)
end

-- A new set of ranges means, we delete all existing ones for that user.
function M.setCursor(uri, user_id, name, ranges)
    -- Find correct buffer to apply edits to.
    local bufnr = vim.uri_to_bufnr(uri)

    if user_cursors[user_id] ~= nil then
        for _, user_cursor in ipairs(user_cursors[user_id].cursors) do
            if user_cursor.extmark ~= nil then
                local old_id = user_cursor.extmark.id
                local old_bufnr = user_cursor.extmark.bufnr
                vim.api.nvim_buf_del_extmark(old_bufnr, cursor_namespace, old_id)
            end
        end
    end
    user_cursors[user_id] = { name = name, cursors = {} }

    if not vim.api.nvim_buf_is_loaded(bufnr) then
        -- TODO: Should we also implement a timeout here?
<<<<<<< HEAD
        for _, range in ipairs(ranges_se) do
            table.insert(user_cursors[user_id].cursors, { uri = uri, range = range, extmark = nil })
=======
        for _, range in ipairs(ranges) do
            table.insert(user_cursors[user_id].cursors, { uri = uri, range = range, name = name, extmark = nil })
>>>>>>> 12b9a8b4
        end
        return
    end

    for i, range in ipairs(ranges) do
        -- Convert from LSP style ranges to Neovim style ranges.
        local start_row = range.start.line
        local start_col = vim.lsp.util._get_line_byte_from_position(bufnr, range.start, offset_encoding)
        local end_row = range["end"].line
        local end_col = vim.lsp.util._get_line_byte_from_position(bufnr, range["end"], offset_encoding)

        -- If the range is backwards, swap the start and end positions.
        if not is_forward(start_row, end_row, start_col, end_col) then
            start_row, end_row = end_row, start_row
            start_col, end_col = end_col, start_col
        end

        -- If the range is empty, expand the highlighted range by 1 to make it visible.
        if start_row == end_row and start_col == end_col then
            local bytes_in_end_row = vim.fn.strlen(vim.fn.getline(end_row + 1))
            if bytes_in_end_row > end_col then
                -- Note: Instead of 1, we should actually add the byte length of the character at this position.
                end_col = end_col + 1
            elseif bytes_in_end_row > 0 then
                -- This highlights the last character in the row.
                start_col = start_col - 1
            end
        end

        local e = {
            start_row = start_row,
            start_col = start_col,
            end_row = end_row,
            end_col = end_col,
        }

        local virt_text = {}
        if i == 1 and name ~= nil then
            virt_text = { { name, "EthersyncUsername" } }
        end

        -- Try setting the extmark, ignore errors (which can happen at end of lines/buffers).
        pcall(function()
            local extmark_id = vim.api.nvim_buf_set_extmark(bufnr, cursor_namespace, e.start_row, e.start_col, {
                hl_mode = "combine",
                hl_group = "TermCursor",
                end_col = e.end_col,
                end_row = e.end_row,
                virt_text = virt_text,
            })
            vim.defer_fn(function()
                vim.api.nvim_buf_del_extmark(bufnr, cursor_namespace, extmark_id)
                for _, user_cursor in ipairs(user_cursors[user_id].cursors) do
                    if user_cursor.extmark ~= nil and user_cursor.extmark.id == extmark_id then
                        -- If we find our own extmark_id, we can remove all ranges,
                        -- because they were all created at the same time.
                        user_cursors[user_id].cursors = {}
                        break
                    end
                end
            end, cursor_timeout_ms)

            table.insert(
                user_cursors[user_id].cursors,
                { uri = uri, range = range, extmark = { id = extmark_id, bufnr = bufnr } }
            )
        end)
    end
end

function M.trackCursor(bufnr, callback)
    vim.api.nvim_create_autocmd({ "CursorMoved", "CursorMovedI", "ModeChanged" }, {
        buffer = bufnr,
        callback = function()
            local ranges = {}

            -- TODO: Split this code into multiple functions.
            local visualSelection = vim.fn.mode() == "v" or vim.fn.mode() == "V" or vim.fn.mode() == ""
            if visualSelection then
                local start_row, start_col = unpack(vim.api.nvim_win_get_cursor(0))
                local _, end_row, end_col = unpack(vim.fn.getpos("v"))

                -- When using getpos(), the column is 1-indexed, but we want it to be 0-indexed.
                end_col = end_col - 1

                if vim.fn.mode() == "v" or vim.fn.mode() == "V" then
                    -- We're not sure why this is necessary.
                    end_col = end_col - 1

                    -- Include the last character of the visual selection.
                    -- TODO: This is not in "screen columns", but in "bytes"!
                    if is_forward(start_row, end_row, start_col, end_col) then
                        end_col = end_col + 1
                    else
                        start_col = start_col + 1
                    end
                end

                -- If we're in linewise visual mode, expand the range to include the entire line(s).
                if vim.fn.mode() == "V" then
                    if is_forward(start_row, end_row, start_col, end_col) then
                        start_col = 0
                        end_col = vim.fn.strlen(vim.fn.getline(end_row)) - 1
                    else
                        start_col = vim.fn.strlen(vim.fn.getline(start_row))
                        end_col = -1
                    end
                end

                if vim.fn.mode() == "v" or vim.fn.mode() == "V" then
                    local range = vim.lsp.util.make_given_range_params(
                        { start_row, start_col },
                        { end_row, end_col },
                        bufnr,
                        offset_encoding
                    ).range
                    ranges = { range }
                elseif vim.fn.mode() == "" then
                    -- We are in blockwise visual mode. Calculate the individual pieces.

                    -- This calculation is a bit more involved, because Vim forms a blockwise range visually, going by the
                    -- "display cells", so that the range is always rectangular. We need to perform our own calculations with
                    -- these display cells to make sure that we send out the same ranges.

                    -- TODO: There are still some inconsistencies; when the cursor is inside a multi-column character, other lines might be too short.

                    -- At this point, start_col and end_col are zero-indexed, in bytes, and related to the position in front of the cursor.

                    local start_line = vim.fn.getline(start_row)
                    local end_line = vim.fn.getline(end_row)

                    local string_to_start = string.sub(start_line, 0, start_col)
                    local string_to_end = string.sub(end_line, 0, end_col)

                    -- These are the widths of the strings in "display cells".
                    local cells_to_start = vim.fn.strdisplaywidth(string_to_start)
                    local cells_to_end = vim.fn.strdisplaywidth(string_to_end)

                    local smaller_cell = math.min(cells_to_start, cells_to_end)
                    local larger_cell = math.max(cells_to_start, cells_to_end)

                    local smaller_row = math.min(start_row, end_row)
                    local larger_row = math.max(start_row, end_row)

                    for row = smaller_row, larger_row do
                        local bytes_start = vim.fn.virtcol2col(bufnr, row, smaller_cell + 1) - 1
                        local bytes_end = vim.fn.virtcol2col(bufnr, row, larger_cell + 1) - 1

                        if bytes_start ~= -1 then
                            -- The line is not empty, add a range.
                            local range = vim.lsp.util.make_given_range_params(
                                { row, bytes_start },
                                { row, bytes_end },
                                bufnr,
                                offset_encoding
                            ).range
                            table.insert(ranges, range)
                        end
                    end
                end
            else
                local range = vim.lsp.util.make_range_params(0, offset_encoding).range
                ranges = { range }
            end

            callback(ranges)
        end,
    })
end

local function get_first_user_cursor()
    local _, first_user_cursors = next(user_cursors.cursors)

    if first_user_cursors == nil then
        return nil
    end

    local _, first_cursor = next(first_user_cursors)

    if first_cursor == nil then
        return nil
    end

    return first_cursor
end

function M.JumpToCursor()
    local cursor = get_first_user_cursor()
    if cursor == nil then
        return
    end

    local location = {
        targetUri = cursor.uri,
        targetRange = cursor.range,
        targetSelectionRange = cursor.range,
    }
    vim.lsp.util.jump_to_location(location, offset_encoding, true)
end

function M.ListCursors()
    local message = ""

    if next(user_cursors) == nil then
        message = "No cursors."
    else
        for user_id, data in pairs(user_cursors) do
            local name = data.name
            local cursors = data.cursors
            message = message .. name .. ":"
            if #cursors == 0 then
                message = message .. " No cursors"
            elseif #cursors == 1 then
                message = message
                    .. " "
                    .. cursors[1].uri
                    .. ":"
                    .. cursors[1].range.start.line
                    .. ":"
                    .. cursors[1].range.start.character
            else
                message = message .. " Multiple cursors in " .. cursors[1].uri
            end
        end
    end

    return message
end

return M<|MERGE_RESOLUTION|>--- conflicted
+++ resolved
@@ -47,13 +47,8 @@
 
     if not vim.api.nvim_buf_is_loaded(bufnr) then
         -- TODO: Should we also implement a timeout here?
-<<<<<<< HEAD
-        for _, range in ipairs(ranges_se) do
+        for _, range in ipairs(ranges) do
             table.insert(user_cursors[user_id].cursors, { uri = uri, range = range, extmark = nil })
-=======
-        for _, range in ipairs(ranges) do
-            table.insert(user_cursors[user_id].cursors, { uri = uri, range = range, name = name, extmark = nil })
->>>>>>> 12b9a8b4
         end
         return
     end
